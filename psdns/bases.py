--- conflicted
+++ resolved
@@ -184,15 +184,11 @@
         #    for i in range(self.comm.size) 
         #    ]
 
-<<<<<<< HEAD
         #if self.comm.size % 2:
         #    raise ValueError("Number of MPI ranks must be even.")
         ky_slices = self.decompose(self.sdims[1], P1)
         kz_slices = self.decompose(self.sdims[2] // 2 + 1, P2)
 
-=======
-        ky_slices = self.decompose(self.sdims[1], self.comm.size)
->>>>>>> 8ef54e9c
         #: The slice of the global spectral mesh stored by this process
         # loal on comm_zy
         self._local_ky_slice = ky_slices[zy_rank]
@@ -371,14 +367,7 @@
                         ).Commit()
             for s in ky_slices
             ]
-<<<<<<< HEAD
         self._kykz_pencils = [
-=======
-
-        #: A list of receiving data types for the slab decomposition
-        #: swap (see :attr:`slice1`).
-        self.slice2 = [
->>>>>>> 8ef54e9c
             MPI.DOUBLE_COMPLEX.Create_subarray(
                 [self.pdims[0],
                  self._local_ky_slice.stop
