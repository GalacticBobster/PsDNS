--- conflicted
+++ resolved
@@ -458,11 +458,7 @@
         elif self.grid._aliasing_strategy == 'truncate':
             if M[1] > N[1] and N[1] % 2 == 0:
                 t1[..., :, N[1]//2, :] = 0
-<<<<<<< HEAD
         t1 = numpy.ascontiguousarray(t1)
-=======
-        t1 = numpy.ascontiguousarray(t1[..., i1, :N[2]//2+1])
->>>>>>> d49aacf5
         t2 = numpy.zeros(
             t1.shape[:-3]
             + (self.grid.pdims[0],
@@ -722,13 +718,8 @@
 #        t25[..., i1, :] = t2
         if self.grid._aliasing_strategy == 'mpi4py':
             if M[1] > N[1] and N[1] % 2 == 0:
-<<<<<<< HEAD
-                t2[..., :, -(N[1]//2), :] *= 0.5
-                t2[..., :, N[1]//2, :] = t2[..., :, -(N[1]//2), :]
-=======
-                t25[..., :, N[1]//2, :] *= 0.5
-                t25[..., :, -(N[1]//2), :] = t25[..., :, N[1]//2, :]
->>>>>>> d49aacf5
+                t2[..., :, N[1]//2, :] *= 0.5
+                t2[..., :, -(N[1]//2), :] = t25[..., :, N[1]//2, :]
         t3 = numpy.fft.irfft2(
             t2,
             s=self.grid.x.shape[2:],
